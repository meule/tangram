modes:
    # note: consider this syntax as a special case for global mode settings
    # all:
    #     shaders:
    #         transforms:
    #             fragment: { url: demos/shaders/spotlight.glsl }

    water:
        extends: polygons
        animated: true
        shaders:
            defines:
                EFFECT_NOISE_ANIMATED: true
            transforms:
                globals:
                    url: node_modules/glsl-noise/periodic/3d.glsl
                fragment:
                    url: demos/shaders/noise.glsl

    formica:
        extends: polygons
        shaders:
            defines:
                EFFECT_NOISE_TEXTURE: true
            transforms:
                globals:
                    url: node_modules/glsl-noise/periodic/3d.glsl
                fragment:
                    url: demos/shaders/noise.glsl

    rainbow:
        extends: polygons
        animated: true
        shaders:
            defines:
                EFFECT_COLOR_BLEED_ANIMATED: true
            transforms:
                fragment:
                    - url: demos/shaders/color_bleed.glsl
                    # - url: demos/shaders/spotlight.glsl
    rainbow2:
        extends: polygons
        animated: true
        shaders:
            transforms:
                globals: |
                    vec3 hsv2rgb(vec3 c) {
                        vec4 K = vec4(1.0, 2.0 / 3.0, 1.0 / 3.0, 3.0);
                        vec3 p = abs(fract(c.xxx + K.xyz) * 6.0 - K.www);
                        return c.z * mix(K.xxx, clamp(p - K.xxx, 0.0, 1.0), c.y);
                    }
                fragment: |
                    vec3 c = vec3(v_world_position.z * .003 + u_time / 10., 1.0, 1.0);
                    color = hsv2rgb(c);

    popup:
        extends: polygons
        animated: true
        shaders:
            uniforms:
                u_popup_radius: 330 # 225
                u_popup_height: 5 # 1.1
            transforms:
                globals:
                    - url: src/gl/shaders/modules/popup.glsl
                    -
                        uniform float u_popup_radius;
                        uniform float u_popup_height;
                vertex: |
                    position.z *= u_popup_height; // boost height for exaggerated visual effect
                    position = popup(position, vec2(0., 0.), u_popup_radius * u_meters_per_pixel);
                # vertex: { url: demos/shaders/popup.glsl }
                # fragment: { url: demos/shaders/color_bleed.glsl }

    elevator:
        extends: polygons
        animated: true
        shaders:
            transforms:
                vertex: position.z *= max((sin(position.z + u_time) + 1.0) / 2.0, 0.05); // evelator buildings
                # vertex: { url: demos/shaders/elevator.glsl }

    breathe:
        extends: polygons
        animated: true
        shaders:
            # defines:
            #     BREATHE_SCALE: 10
            uniforms:
                u_breathe_scale: 10
                u_breathe_speed: 1
            transforms:
                globals:
                    uniform float u_breathe_scale;
                    uniform float u_breathe_speed;
                vertex:
                    position.xy += a_normal.xy * u_breathe_scale * smoothstep(0.25, 1., abs(sin(u_time * u_breathe_speed)));
                # vertex: { url: demos/shaders/breathe.glsl }

    dots:
        extends: polygons
        shaders:
            uniforms:
                u_dot_grid_scale: 0.02
                u_dot_scale: 0.07
                u_dot_background_color: [.5, .2, .2]
                u_dot_color: [1, 1, 1]
            transforms:
                globals: { url: demos/shaders/dots.glsl }
                fragment: color *= dots(v_world_position.xyz);
                # fragment: color *= dots(v_world_position.xyz + vec3(0., 0., u_time * 25.)); // animated dots
                # fragment: vec3 n = abs(v_normal); if (n.z > n.x && n.z > n.y) { color *= dots(v_world_position.xyz); } // apply only to up-facing surfaces

    wood:
        extends: polygons
        shaders:
            uniforms:
                u_wood_color1: [.9, .5, .5]
                u_wood_color2: [.5, .3, .1]
                u_wood_eccentricity: 0.9
                u_wood_twist: .0001
                u_wood_scale: 50
                u_wood_spacing: 1
            transforms:
                globals: { url: 'demos/shaders/wood.glsl' }
                fragment: color = lighting * wood(v_world_position.xyz);
        # buildPolygons: |
        #     function (polygons, style, vertex_data) {
        #         // Test overloading the geometry builder
        #         // var c = Geo.polygonCentroidSimple(polygons[0]);
        #         polygons = [ [ [ polygons[0][0][0], polygons[0][0][1], polygons[0][0][2], polygons[0][0][0] ] ] ];
        #         this.parent.buildPolygons(polygons, style, vertex_data);
        #     }

    # Halftone shader adapted from: http://webstaff.itn.liu.se/~stegu/webglshadertutorial/shadertutorial.html
    halftone:
        extends: polygons
        animated: true
        shaders:
            uniforms:
<<<<<<< HEAD
                halftone_colored: 0. # boolean to flip colored dots on and off
            transforms:
                globals: |
                    uniform float halftone_colored;
=======
                halftone_colored: false # boolean to flip colored dots on and off
            transforms:
                globals: |
                    uniform bool halftone_colored;
>>>>>>> 8a857636

                    const float dot_frequency = 100.4748637184972;

                    // Antialiasing
                    float aastep(float threshold, float value) {
                        const float scale = 2.;
                        const float y_rot = 0.;
                        float afwidth = dot_frequency * (1.0/200.0) / scale / cos(y_rot);
                        return smoothstep(threshold-afwidth, threshold+afwidth, value);
                    }

                fragment: |
                    // Distance to nearest point in a grid of
                    // (frequency x frequency) points over the unit square
                    // Scale dot size for a subset of zoom
                    const float max_scale_zoom = 19.;
                    const float min_scale_zoom = 17.;
                    const float scale_zoom_factor = .25;
                    float zoom_frequency = dot_frequency;
                    zoom_frequency *= 1. + ((max_scale_zoom - clamp(u_map_zoom, min_scale_zoom, max_scale_zoom)) * scale_zoom_factor);

                    // Sample based on screenspace
                    const float pixel_scale = 695.; // arbitrary pixel_scale based on playing w/values
                    vec2 st = gl_FragCoord.xy / pixel_scale;

                    // But peg to map center so dots on ground plane stay in place as we move
                    // (there's what looks like some floating point precision crawl, but it's not too bad)
                    const float dot_wrap = 1000.;
                    st += mod(u_map_center / u_meters_per_pixel, dot_wrap) / pixel_scale;

                    // Rotate dot & find nearest dot distance
                    vec2 st2 = mat2(0.707, -0.707, 0.707, 0.707) * st;
                    vec2 nearest = 2.0 * fract(zoom_frequency * st2) - 1.0;
                    float dist = length(nearest);

                    // Modulate the size of the dots
                    float radius = clamp(sqrt(1.0 - color.g), 0.001, 1.); // use green channel, clamp to avoid giant dot

                    // Color mix
                    const vec3 white = vec3(1.0, 1.0, 1.0);
                    const vec3 black = vec3(0.0, 0.0, 0.0);
<<<<<<< HEAD
                    color = mix(black + (color * halftone_colored), white, aastep(radius, dist));
    
    # Halftone shader adapted from: http://webstaff.itn.liu.se/~stegu/webglshadertutorial/shadertutorial.html
    color-halftone:
        extends: polygons
        animated: true
        shaders:
            uniforms:
                halftone_colored: 0. # boolean to flip colored dots on and off
            transforms:
                globals: |
                    uniform float halftone_colored;

                    const float dot_frequency = 100.4748637184972;

                    // Antialiasing
                    float aastep(float threshold, float value) {
                        const float scale = 2.;
                        const float y_rot = 0.;
                        float afwidth = dot_frequency * (1.0/200.0) / scale / cos(y_rot);
                        return smoothstep(threshold-afwidth, threshold+afwidth, value);
                    }

                fragment: |
                    // Distance to nearest point in a grid of
                    // (frequency x frequency) points over the unit square
                    // Scale dot size for a subset of zoom
                    const float max_scale_zoom = 19.;
                    const float min_scale_zoom = 17.;
                    const float scale_zoom_factor = .25;
                    float zoom_frequency = dot_frequency;
                    zoom_frequency *= 1. + ((max_scale_zoom - clamp(u_map_zoom, min_scale_zoom, max_scale_zoom)) * scale_zoom_factor);

                    // Sample based on screenspace
                    const float pixel_scale = 695.; // arbitrary pixel_scale based on playing w/values
                    vec2 st = gl_FragCoord.xy / pixel_scale;

                    // But peg to map center so dots on ground plane stay in place as we move
                    // (there's what looks like some floating point precision crawl, but it's not too bad)
                    const float dot_wrap = 1000.;
                    st += mod(u_map_center / u_meters_per_pixel, dot_wrap) / pixel_scale;

                    // Rotate dot & find nearest dot distance
                    vec2 st2 = mat2(0.707, -0.707, 0.707, 0.707) * st;
                    vec2 nearest = 2.0 * fract(zoom_frequency * st2) - 1.0;
                    float dist = length(nearest);

                    // Modulate the size of the dots
                    float radius = clamp(sqrt(1.0 - color.g), 0.001, 1.); // use green channel, clamp to avoid giant dot

                    // color = aastep(radius, dist)
                    // Color mix
                    const vec3 white = vec3(1.0, 1.0, 1.0);
                    const vec3 black = vec3(0.0, 0.0, 0.0);
                    color = mix(black + (color * halftone_colored), white, aastep(radius, dist));
=======
                    color = mix(black + (color * float(halftone_colored)), white, aastep(radius, dist));
    windows:
        extends: polygons
        shaders:
            uniforms:
                u_frequency: 100.
                u_windowColor: [1., 1., .9]
                u_buildingColor: [.8, .8, .7]
                u_roofColor: [.5, .4, .5]
            transforms:
                globals: |
                    uniform float u_frequency;
                    uniform vec3 u_windowColor;
                    uniform vec3 u_buildingColor;
                    uniform vec3 u_roofColor;

                    // 3d noise
                    vec4 v_mod289(vec4 x){return x - floor(x * (1.0 / 289.0)) * 289.0;}
                    vec4 perm(vec4 x){return v_mod289(((x * 34.0) + 1.0) * x);}
                    float mynoise(vec3 p){
                        vec3 a = floor(p);
                        vec3 d = p - a;
                        d = d * d * (3.0 - 2.0 * d);

                        vec4 b = a.xxyy + vec4(0.0, 1.0, 0.0, 1.0);
                        vec4 k1 = perm(b.xyxy);
                        vec4 k2 = perm(k1.xyxy + b.zzww);

                        vec4 c = k2 + a.zzzz;
                        vec4 k3 = perm(c);
                        vec4 k4 = perm(c + 1.0);

                        vec4 o1 = fract(k3 * (1.0 / 41.0));
                        vec4 o2 = fract(k4 * (1.0 / 41.0));

                        vec4 o3 = o2 * d.z + o1 * (1.0 - d.z);
                        vec2 o4 = o3.yw * d.x + o3.xz * (1.0 - d.x);

                        return o4.y * d.y + o4.x * (1.0 - d.y);
                    }
                fragment: |
                    vec3 scale = vec3(.1, .1, .1);
                    scale *= u_frequency;
                    vec3 vPos = v_world_position.xyz / scale;
                    vec3 color1 = vec3(
                      mix(
                        vec3(0.0, 0.0, 0.0),
                        vec3(1.0, 1.0, 1.0),
                        step(fract(vPos), vec3(.0))));

                    vec3 color2 = vec3(
                      mix(
                        vec3(0.0, 0.0, 0.0),
                        vec3(1.0, 1.0, 1.0),
                        step(fract(mod(vPos, .9)), vec3(.4, .4, .6))));
                      
                    vec3 mask = color2 - color1;
                    float noiseColor = 2. * mynoise(v_world_position.xyz * 0.1 + (floor(u_time * 5.) / 10.));
                    color = u_windowColor * noiseColor;
                    if (mask.x > .5 || mask.y > .5 || mask.z > .5) {
                        color = u_buildingColor;
                        // height factor
                        color -= vec3(vPos.z * .1);
                    }
                    // roof color
                    if (v_normal.z > .6 || v_normal.z < -.6) {
                        // height factor
                        color = u_roofColor - vec3(vPos.z * .01);
                    }
>>>>>>> 8a857636

    points:
        shaders:
            transforms:
                # fragment: color += vec3(gl_FragCoord.x / u_resolution.x, 0.0, gl_FragCoord.y / u_resolution.y);
                fragment: { url: demos/shaders/color_bleed.glsl }

    # polygons:
    #     shaders:
    #         vertex_url: src/gl/shaders/compiled/simple_polygon_vertex.glsl
    #         fragment_url: src/gl/shaders/compiled/simple_polygon_fragment.glsl

layers:
    water_ocean:
        mode:
            name: water
        color:
            default: [0.5, 0.5, 0.875]

    earth:
        color:
            default: [0.175, 0.175, 0.175]

    landuse:
        interactive: true
        color:
            default: [0.5, 0.875, 0.5]
            pitch: [0.3, 0.675, 0.3]
        # outline:
        #     color:
        #         default: [1, 1, 1]
        #     width:
        #         default: 1

    water_areas:
        mode:
            name: water
        interactive: true
        color:
            default: [0.5, 0.5, 0.875]
        outline:
            color:
                default: [0.6, 0.6, 0.975]
            width:
                default:
                    function (f, t) {
                        return (
                            t.coords.z >= 16 &&
                            (f.properties.kind != 'ocean' && f.properties.kind != 'riverbank') &&
                            (2.5 * Math.log(t.coords.z))
                        );
                    }

    roads:
        interactive: function (f, t) { return (t.coords.z >= 18); }
        color:
            # default: Style.color.randomColor
            default: [0.4, 0.4, 0.4]
            highway: [1.0, 1.0, 1.0]
            major_road: [0.5, 0.5, 0.5]
            minor_road: [0.65, 0.65, 0.65]
            path: [0.8, 0.8, 0.8]
            rail: [0.5, 0.0, 0.0]
            debug: [1, 0, 0]
        width:
            # default: Style.pixels(5)
            default: function (f, t) { return 2 * Math.log(t.coords.z); }
            highway: function (f, t) { return 3 * Math.log(t.coords.z); }
            major_road: function (f, t) { return 2.5 * Math.log(t.coords.z); }
            minor_road: function (f, t) { return 2 * Math.log(t.coords.z); }
            path: function (f, t) { return 1 * Math.log(t.coords.z); }
            debug: function (f, t) { return 5; }
        # z:
        #     path: 25
        outline:
            color:
                default: [0.1, 0.7, 0.7]
            width:
                default:
                    function (f, t) { return (t.coords.z >= 18 && (2/8 * Math.log(t.coords.z))); }
                highway:
                    function (f, t) { return (t.coords.z >= 18 && (3/8 * Math.log(t.coords.z))); }
                major_road:
                    function (f, t) { return (t.coords.z >= 18 && (2.5/8 * Math.log(t.coords.z))); }
                minor_road:
                    function (f, t) { return (t.coords.z >= 18 && (2/8 * Math.log(t.coords.z))); }
                path:
                    function (f, t) { return (t.coords.z >= 18 && (2/8 * Math.log(t.coords.z))); }
                debug:
                    function (f, t) { return (t.coords.z >= 18 && (2/8 * Math.log(t.coords.z))); }

    buildings:
        mode:
            # name: popup
            # name: breathe
            # name: formica
            # name: dots
            # name: wood
            # name: rainbow2
            # name: windows
        # filter: function (f) { return f.properties.name != null; }
        # filter: function (f) { return Math.random() < 0.25; }
        # filter: function (f) { return true; }
        interactive: true
        color:
            # default: function(f) { var h = f.properties.height || 20; h = Math.min((h + 50) / 250, 1.0); return [h, h, h]; } // shade based on height
            # default: Style.color.pseudoRandomColor
            # default: Style.color.pseudoRandomGrayscale
            # default: function (f) { if (f.properties.name || f.properties.kind) { return [(f.properties.name && 0.6) || 0.2, 0.2, (f.properties.kind && 0.6) || 0.2]; } else { return [0.6, 0.6, 0.6] }; }
            default:
                function (f) {
                    var c = [.6, .6, .6];
                    if (f.properties.name || f.properties.kind) {
                        c = [.2, .2, .2];
                        c[0] = (f.properties.name && .6) || c[0];
                        c[2] = (f.properties.kind && .6) || c[2];
                    }
                    return c;
                }
        extrude:
            default: function (f, t) { return ((t.coords.z >= 15 && f.properties.height > 20) || t.coords.z >= 16) }

    pois:
        mode:
            name: points
            # name: formica
        filter: function (f) { return f.properties.name != null; }
        # visible: false
        interactive: true
        color:
            default: [1, 1, 0]
        size:
            # default: 5
            default: Style.pixels(5)
            # default: Style.pixels(function(f, t, h) { return 2 * Math.pow(h.zoom, 0.5); })
            # default: function(f, t, h) { return 2 * h.zoom; }

    # places:
    #     filter: function(f, t) { return (t.coords.z >= 13); }
    #     color: {
    #         # default: [0.0, 1.0, 1.0]
    #         default: function(f) { return f.properties.kind == 'administrative' ? [1, 0, 1] : [1, 1, 0]; }
    #     size:
    #         default: Style.pixels(5)<|MERGE_RESOLUTION|>--- conflicted
+++ resolved
@@ -138,17 +138,10 @@
         animated: true
         shaders:
             uniforms:
-<<<<<<< HEAD
-                halftone_colored: 0. # boolean to flip colored dots on and off
-            transforms:
-                globals: |
-                    uniform float halftone_colored;
-=======
                 halftone_colored: false # boolean to flip colored dots on and off
             transforms:
                 globals: |
                     uniform bool halftone_colored;
->>>>>>> 8a857636
 
                     const float dot_frequency = 100.4748637184972;
 
@@ -190,9 +183,8 @@
                     // Color mix
                     const vec3 white = vec3(1.0, 1.0, 1.0);
                     const vec3 black = vec3(0.0, 0.0, 0.0);
-<<<<<<< HEAD
-                    color = mix(black + (color * halftone_colored), white, aastep(radius, dist));
-    
+                    color = mix(black + (color * float(halftone_colored)), white, aastep(radius, dist));
+
     # Halftone shader adapted from: http://webstaff.itn.liu.se/~stegu/webglshadertutorial/shadertutorial.html
     color-halftone:
         extends: polygons
@@ -246,8 +238,6 @@
                     const vec3 white = vec3(1.0, 1.0, 1.0);
                     const vec3 black = vec3(0.0, 0.0, 0.0);
                     color = mix(black + (color * halftone_colored), white, aastep(radius, dist));
-=======
-                    color = mix(black + (color * float(halftone_colored)), white, aastep(radius, dist));
     windows:
         extends: polygons
         shaders:
@@ -316,7 +306,6 @@
                         // height factor
                         color = u_roofColor - vec3(vPos.z * .01);
                     }
->>>>>>> 8a857636
 
     points:
         shaders:
